--- conflicted
+++ resolved
@@ -75,12 +75,7 @@
 
     Then, open the `.env` file and update it with your configuration details.
 
-<<<<<<< HEAD
     - Add your [Azure AI Foundry](https://learn.microsoft.com/azure/ai-services/agents/quickstart?pivots=programming-language-python-azure#configure-and-run-an-agent) connection string:
-=======
-    - Add your [Azure AI Foundry](https://learn.microsoft.com/en-us/azure/ai-services/agents/quickstart?pivots=programming-language-python-azure#configure-and-run-an-agent) connection string:
-
->>>>>>> b19e702a
         ```plaintext
         PROJECT_CONNECTION_STRING="<HostName>;<AzureSubscriptionId>;<ResourceGroup>;<ProjectName>"
         ```
